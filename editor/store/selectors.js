/**
 * External dependencies
 */
import {
	map,
	first,
	get,
	has,
	intersection,
	last,
	reduce,
	size,
	compact,
	find,
	unionWith,
	includes,
	values,
	castArray,
} from 'lodash';
import createSelector from 'rememo';

/**
 * WordPress dependencies
 */
<<<<<<< HEAD
import { serialize, getBlockType, getBlockTypes, hasBlockSupport } from '@wordpress/blocks';
=======
import { serialize, getBlockType, getBlockTypes } from '@wordpress/blocks';
import { getInlineBlockType } from '../../inline-blocks';
>>>>>>> b8a225ac
import { __ } from '@wordpress/i18n';
import { moment } from '@wordpress/date';

/***
 * Module constants
 */
const MAX_RECENT_BLOCKS = 9;
export const POST_UPDATE_TRANSACTION_ID = 'post-update';
const PERMALINK_POSTNAME_REGEX = /%(?:postname|pagename)%/;

/**
 * Shared reference to an empty array for cases where it is important to avoid
 * returning a new array reference on every invocation, as in a connected or
 * other pure component which performs `shouldComponentUpdate` check on props.
 * This should be used as a last resort, since the normalized data should be
 * maintained by the reducer result in state.
 *
 * @type {Array}
 */
const EMPTY_ARRAY = [];

/**
 * Returns true if any past editor history snapshots exist, or false otherwise.
 *
 * @param {Object} state Global application state.
 *
 * @return {boolean} Whether undo history exists.
 */
export function hasEditorUndo( state ) {
	return state.editor.past.length > 0;
}

/**
 * Returns true if any future editor history snapshots exist, or false
 * otherwise.
 *
 * @param {Object} state Global application state.
 *
 * @return {boolean} Whether redo history exists.
 */
export function hasEditorRedo( state ) {
	return state.editor.future.length > 0;
}

/**
 * Returns true if the currently edited post is yet to be saved, or false if
 * the post has been saved.
 *
 * @param {Object} state Global application state.
 *
 * @return {boolean} Whether the post is new.
 */
export function isEditedPostNew( state ) {
	return getCurrentPost( state ).status === 'auto-draft';
}

/**
 * Returns true if there are unsaved values for the current edit session, or
 * false if the editing state matches the saved or new post.
 *
 * @param {Object} state Global application state.
 *
 * @return {boolean} Whether unsaved values exist.
 */
export function isEditedPostDirty( state ) {
	return state.editor.isDirty || inSomeHistory( state, isEditedPostDirty );
}

/**
 * Returns true if there are no unsaved values for the current edit session and if
 * the currently edited post is new (and has never been saved before).
 *
 * @param {Object} state Global application state.
 *
 * @return {boolean} Whether new post and unsaved values exist.
 */
export function isCleanNewPost( state ) {
	return ! isEditedPostDirty( state ) && isEditedPostNew( state );
}

/**
 * Returns the post currently being edited in its last known saved state, not
 * including unsaved edits. Returns an object containing relevant default post
 * values if the post has not yet been saved.
 *
 * @param {Object} state Global application state.
 *
 * @return {Object} Post object.
 */
export function getCurrentPost( state ) {
	return state.currentPost;
}

/**
 * Returns the post type of the post currently being edited.
 *
 * @param {Object} state Global application state.
 *
 * @return {string} Post type.
 */
export function getCurrentPostType( state ) {
	return state.currentPost.type;
}

/**
 * Returns the ID of the post currently being edited, or null if the post has
 * not yet been saved.
 *
 * @param {Object} state Global application state.
 *
 * @return {?number} ID of current post.
 */
export function getCurrentPostId( state ) {
	return getCurrentPost( state ).id || null;
}

/**
 * Returns the number of revisions of the post currently being edited.
 *
 * @param {Object} state Global application state.
 *
 * @return {number} Number of revisions.
 */
export function getCurrentPostRevisionsCount( state ) {
	return get( getCurrentPost( state ), [ 'revisions', 'count' ], 0 );
}

/**
 * Returns the last revision ID of the post currently being edited,
 * or null if the post has no revisions.
 *
 * @param {Object} state Global application state.
 *
 * @return {?number} ID of the last revision.
 */
export function getCurrentPostLastRevisionId( state ) {
	return get( getCurrentPost( state ), [ 'revisions', 'last_id' ], null );
}

/**
 * Returns any post values which have been changed in the editor but not yet
 * been saved.
 *
 * @param {Object} state Global application state.
 *
 * @return {Object} Object of key value pairs comprising unsaved edits.
 */
export function getPostEdits( state ) {
	return get( state, [ 'editor', 'present', 'edits' ], {} );
}

/**
 * Returns a single attribute of the post being edited, preferring the unsaved
 * edit if one exists, but falling back to the attribute for the last known
 * saved state of the post.
 *
 * @param {Object} state         Global application state.
 * @param {string} attributeName Post attribute name.
 *
 * @return {*} Post attribute value.
 */
export function getEditedPostAttribute( state, attributeName ) {
	const edits = getPostEdits( state );

	// Special cases
	switch ( attributeName ) {
		case 'content':
			return getEditedPostContent( state );
	}

	return edits[ attributeName ] === undefined ?
		state.currentPost[ attributeName ] :
		edits[ attributeName ];
}

/**
 * Returns the current visibility of the post being edited, preferring the
 * unsaved value if different than the saved post. The return value is one of
 * "private", "password", or "public".
 *
 * @param {Object} state Global application state.
 *
 * @return {string} Post visibility.
 */
export function getEditedPostVisibility( state ) {
	const status = getEditedPostAttribute( state, 'status' );
	const password = getEditedPostAttribute( state, 'password' );

	if ( status === 'private' ) {
		return 'private';
	} else if ( password ) {
		return 'password';
	}
	return 'public';
}

/**
 * Returns true if post is pending review.
 *
 * @param {Object} state Global application state.
 *
 * @return {boolean} Whether current post is pending review.
 */
export function isCurrentPostPending( state ) {
	return getCurrentPost( state ).status === 'pending';
}

/**
 * Return true if the current post has already been published.
 *
 * @param {Object} state Global application state.
 *
 * @return {boolean} Whether the post has been published.
 */
export function isCurrentPostPublished( state ) {
	const post = getCurrentPost( state );

	return [ 'publish', 'private' ].indexOf( post.status ) !== -1 ||
		( post.status === 'future' && moment( post.date ).isBefore( moment() ) );
}

/**
 * Returns true if post is already scheduled.
 *
 * @param {Object} state Global application state.
 *
 * @return {boolean} Whether current post is scheduled to be posted.
 */
export function isCurrentPostScheduled( state ) {
	return getCurrentPost( state ).status === 'future' && ! isCurrentPostPublished( state );
}

/**
 * Return true if the post being edited can be published.
 *
 * @param {Object} state Global application state.
 *
 * @return {boolean} Whether the post can been published.
 */
export function isEditedPostPublishable( state ) {
	const post = getCurrentPost( state );

	return isEditedPostDirty( state ) || [ 'publish', 'private', 'future' ].indexOf( post.status ) === -1;
}

/**
 * Returns true if the post can be saved, or false otherwise. A post must
 * contain a title, an excerpt, or non-empty content to be valid for save.
 *
 * @param {Object} state Global application state.
 *
 * @return {boolean} Whether the post can be saved.
 */
export function isEditedPostSaveable( state ) {
	return (
		!! getEditedPostAttribute( state, 'title' ) ||
		!! getEditedPostExcerpt( state ) ||
		! isEditedPostEmpty( state )
	);
}

/**
 * Returns true if the edited post has content. A post has content if it has at
 * least one block or otherwise has a non-empty content property assigned.
 *
 * @param {Object} state Global application state.
 *
 * @return {boolean} Whether post has content.
 */
export function isEditedPostEmpty( state ) {
	return (
		! getBlockCount( state ) &&
		! getEditedPostAttribute( state, 'content' )
	);
}

/**
 * Return true if the post being edited is being scheduled. Preferring the
 * unsaved status values.
 *
 * @param {Object} state Global application state.
 *
 * @return {boolean} Whether the post has been published.
 */
export function isEditedPostBeingScheduled( state ) {
	const date = moment( getEditedPostAttribute( state, 'date' ) );
	// Adding 1 minute as an error threshold between the server and the client dates.
	const now = moment().add( 1, 'minute' );

	return date.isAfter( now );
}

/**
 * Gets the document title to be used.
 *
 * @param {Object} state Global application state.
 *
 * @return {string} Document title.
 */
export function getDocumentTitle( state ) {
	let title = getEditedPostAttribute( state, 'title' );

	if ( ! title || ! title.trim() ) {
		title = isCleanNewPost( state ) ? __( 'New post' ) : __( '(Untitled)' );
	}
	return title;
}

/**
 * Returns the raw excerpt of the post being edited, preferring the unsaved
 * value if different than the saved post.
 *
 * @param {Object} state Global application state.
 *
 * @return {string} Raw post excerpt.
 */
export function getEditedPostExcerpt( state ) {
	return state.editor.present.edits.excerpt === undefined ?
		state.currentPost.excerpt :
		state.editor.present.edits.excerpt;
}

/**
 * Returns a URL to preview the post being edited.
 *
 * @param {Object} state Global application state.
 *
 * @return {string} Preview URL.
 */
export function getEditedPostPreviewLink( state ) {
	return getCurrentPost( state ).preview_link || null;
}

/**
 * Returns a new reference when the inner blocks of a given block UID change.
 * This is used exclusively as a memoized selector dependant, relying on this
 * selector's shared return value and recursively those of its inner blocks
 * defined as dependencies. This abuses mechanics of the selector memoization
 * to return from the original selector function only when dependants change.
 *
 * @param {Object} state Global application state.
 * @param {string} uid   Block unique ID.
 *
 * @return {*} A value whose reference will change only when inner blocks of
 *             the given block UID change.
 */
export const getBlockDependantsCacheBust = createSelector(
	() => [],
	( state, uid ) => map(
		getBlockOrder( state, uid ),
		( innerBlockUID ) => getBlock( state, innerBlockUID ),
	),
);

/**
 * Returns a block's name given its UID, or null if no block exists with the
 * UID.
 *
 * @param {Object} state Editor state.
 * @param {string} uid   Block unique ID.
 *
 * @return {string} Block name.
 */
export function getBlockName( state, uid ) {
	const block = state.editor.present.blocksByUID[ uid ];
	return block ? block.name : null;
}

/**
 * Returns a block given its unique ID. This is a parsed copy of the block,
 * containing its `blockName`, identifier (`uid`), and current `attributes`
 * state. This is not the block's registration settings, which must be
 * retrieved from the blocks module registration store.
 *
 * @param {Object} state Global application state.
 * @param {string} uid   Block unique ID.
 *
 * @return {Object} Parsed block object.
 */
export const getBlock = createSelector(
	( state, uid ) => {
		const block = state.editor.present.blocksByUID[ uid ];
		if ( ! block ) {
			return null;
		}

		let { attributes } = block;

		// Inject custom source attribute values.
		//
		// TODO: Create generic external sourcing pattern, not explicitly
		// targeting meta attributes.
		const type = getBlockType( block.name );
		if ( type ) {
			attributes = reduce( type.attributes, ( result, value, key ) => {
				if ( value.source === 'meta' ) {
					if ( result === attributes ) {
						result = { ...result };
					}

					result[ key ] = getPostMeta( state, value.meta );
				}

				return result;
			}, attributes );
		}

		return {
			...block,
			attributes,
			innerBlocks: getBlocks( state, uid ),
		};
	},
	( state, uid ) => [
		state.editor.present.blocksByUID[ uid ],
		getBlockDependantsCacheBust( state, uid ),
		state.editor.present.edits.meta,
		state.currentPost.meta,
	]
);

function getPostMeta( state, key ) {
	return has( state, [ 'editor', 'present', 'edits', 'meta', key ] ) ?
		get( state, [ 'editor', 'present', 'edits', 'meta', key ] ) :
		get( state, [ 'currentPost', 'meta', key ] );
}

/**
 * Returns all block objects for the current post being edited as an array in
 * the order they appear in the post.
 * Note: It's important to memoize this selector to avoid return a new instance on each call
 *
 * @param {Object}  state   Global application state.
 * @param {?String} rootUID Optional root UID of block list.
 *
 * @return {Object[]} Post blocks.
 */
export const getBlocks = createSelector(
	( state, rootUID ) => {
		return map(
			getBlockOrder( state, rootUID ),
			( uid ) => getBlock( state, uid )
		);
	},
	( state ) => [
		state.editor.present.blockOrder,
		state.editor.present.blocksByUID,
	]
);

/**
 * Returns the total number of blocks, or the total number of blocks with a specific name in a post.
 * The number returned includes nested blocks.
 *
 * @param {Object}  state     Global application state.
 * @param {?String} blockName Optional block name, if specified only blocks of that type will be counted.
 *
 * @return {number} Number of blocks in the post, or number of blocks with name equal to blockName.
 */
export const getGlobalBlockCount = createSelector(
	( state, blockName ) => {
		if ( ! blockName ) {
			return size( state.editor.present.blocksByUID );
		}
		return reduce(
			state.editor.present.blocksByUID,
			( count, block ) => block.name === blockName ? count + 1 : count,
			0
		);
	},
	( state ) => [
		state.editor.present.blocksByUID,
	]
);

export const getBlocksByUID = createSelector(
	( state, uids ) => {
		return map( castArray( uids ), ( uid ) => getBlock( state, uid ) );
	},
	( state ) => [
		state.editor.present.blocksByUID,
		state.editor.present.blockOrder,
		state.editor.present.edits.meta,
		state.currentPost.meta,
		state.editor.present.blocksByUID,
	]
);

/**
 * Returns the number of blocks currently present in the post.
 *
 * @param {Object}  state   Global application state.
 * @param {?string} rootUID Optional root UID of block list.
 *
 * @return {number} Number of blocks in the post.
 */
export function getBlockCount( state, rootUID ) {
	return getBlockOrder( state, rootUID ).length;
}

/**
 * Returns the current block selection start. This value may be null, and it
 * may represent either a singular block selection or multi-selection start.
 * A selection is singular if its start and end match.
 *
 * @param {Object} state Global application state.
 *
 * @return {?string} UID of block selection start.
 */
export function getBlockSelectionStart( state ) {
	return state.blockSelection.start;
}

/**
 * Returns the current block selection end. This value may be null, and it
 * may represent either a singular block selection or multi-selection end.
 * A selection is singular if its start and end match.
 *
 * @param {Object} state Global application state.
 *
 * @return {?string} UID of block selection end.
 */
export function getBlockSelectionEnd( state ) {
	return state.blockSelection.end;
}

/**
 * Returns the number of blocks currently selected in the post.
 *
 * @param {Object} state Global application state.
 *
 * @return {number} Number of blocks selected in the post.
 */
export function getSelectedBlockCount( state ) {
	const multiSelectedBlockCount = getMultiSelectedBlockUids( state ).length;

	if ( multiSelectedBlockCount ) {
		return multiSelectedBlockCount;
	}

	return state.blockSelection.start ? 1 : 0;
}

/**
 * Returns true if there is a single selected block, or false otherwise.
 *
 * @param {Object} state Editor state.
 *
 * @return {boolean} Whether a single block is selected.
 */
export function hasSelectedBlock( state ) {
	const { start, end } = state.blockSelection;
	return !! start && start === end;
}

/**
 * Returns the currently selected block UID, or null if there is no selected
 * block.
 *
 * @param {Object} state Global application state.
 *
 * @return {?Object} Selected block UID.
 */
export function getSelectedBlockUID( state ) {
	const { start, end } = state.blockSelection;
	return start === end && start ? start : null;
}

/**
 * Returns the currently selected block, or null if there is no selected block.
 *
 * @param {Object} state Global application state.
 *
 * @return {?Object} Selected block.
 */
export function getSelectedBlock( state ) {
	const uid = getSelectedBlockUID( state );
	return uid ? getBlock( state, uid ) : null;
}

/**
 * Given a block UID, returns the root block from which the block is nested, an
 * empty string for top-level blocks, or null if the block does not exist.
 *
 * @param {Object} state Global application state.
 * @param {string} uid   Block from which to find root UID.
 *
 * @return {?string} Root UID, if exists
 */
export function getBlockRootUID( state, uid ) {
	const { blockOrder } = state.editor.present;

	for ( const rootUID in blockOrder ) {
		if ( includes( blockOrder[ rootUID ], uid ) ) {
			return rootUID;
		}
	}

	return null;
}

/**
 * Returns the UID of the block adjacent one at the given reference startUID and modifier
 * directionality. Defaults start UID to the selected block, and direction as
 * next block. Returns null if there is no adjacent block.
 *
 * @param {Object}  state    Global application state.
 * @param {?string} startUID Optional UID of block from which to search.
 * @param {?number} modifier Directionality multiplier (1 next, -1 previous).
 *
 * @return {?string} Return the UID of the block, or null if none exists.
 */
export function getAdjacentBlockUid( state, startUID, modifier = 1 ) {
	// Default to selected block.
	if ( startUID === undefined ) {
		startUID = get( getSelectedBlock( state ), [ 'uid' ] );
	}

	// Try multi-selection starting at extent based on modifier.
	if ( startUID === undefined ) {
		if ( modifier < 0 ) {
			startUID = getFirstMultiSelectedBlockUid( state );
		} else {
			startUID = getLastMultiSelectedBlockUid( state );
		}
	}

	// Validate working start UID.
	if ( ! startUID ) {
		return null;
	}

	// Retrieve start block root UID, being careful to allow the falsey empty
	// string top-level root UID by explicitly testing against null.
	const rootUID = getBlockRootUID( state, startUID );
	if ( rootUID === null ) {
		return null;
	}

	const { blockOrder } = state.editor.present;
	const orderSet = blockOrder[ rootUID ];
	const index = orderSet.indexOf( startUID );
	const nextIndex = ( index + ( 1 * modifier ) );

	// Block was first in set and we're attempting to get previous.
	if ( nextIndex < 0 ) {
		return null;
	}

	// Block was last in set and we're attempting to get next.
	if ( nextIndex === orderSet.length ) {
		return null;
	}

	// Assume incremented index is within the set.
	return orderSet[ nextIndex ];
}

/**
 * Returns the previous block's UID from the given reference startUID. Defaults start
 * UID to the selected block. Returns null if there is no previous block.
 *
 * @param {Object}  state    Global application state.
 * @param {?string} startUID Optional UID of block from which to search.
 *
 * @return {?string} Adjacent block's UID, or null if none exists.
 */
export function getPreviousBlockUid( state, startUID ) {
	return getAdjacentBlockUid( state, startUID, -1 );
}

/**
 * Returns the next block's UID from the given reference startUID. Defaults start UID
 * to the selected block. Returns null if there is no next block.
 *
 * @param {Object}  state    Global application state.
 * @param {?string} startUID Optional UID of block from which to search.
 *
 * @return {?string} Adjacent block's UID, or null if none exists.
 */
export function getNextBlockUid( state, startUID ) {
	return getAdjacentBlockUid( state, startUID, 1 );
}

/**
 * Returns the initial caret position for the selected block.
 * This position is to used to position the caret properly when the selected block changes.
 *
 * @param {Object} state Global application state.
 *
 * @return {?Object} Selected block.
 */
export function getSelectedBlocksInitialCaretPosition( state ) {
	const { start, end } = state.blockSelection;
	if ( start !== end || ! start ) {
		return null;
	}

	return state.blockSelection.initialPosition;
}

/**
 * Returns the current multi-selection set of blocks unique IDs, or an empty
 * array if there is no multi-selection.
 *
 * @param {Object} state Global application state.
 *
 * @return {Array} Multi-selected block unique IDs.
 */
export const getMultiSelectedBlockUids = createSelector(
	( state ) => {
		const { start, end } = state.blockSelection;
		if ( start === end ) {
			return [];
		}

		// Retrieve root UID to aid in retrieving relevant nested block order,
		// being careful to allow the falsey empty string top-level root UID by
		// explicitly testing against null.
		const rootUID = getBlockRootUID( state, start );
		if ( rootUID === null ) {
			return [];
		}

		const blockOrder = getBlockOrder( state, rootUID );
		const startIndex = blockOrder.indexOf( start );
		const endIndex = blockOrder.indexOf( end );

		if ( startIndex > endIndex ) {
			return blockOrder.slice( endIndex, startIndex + 1 );
		}

		return blockOrder.slice( startIndex, endIndex + 1 );
	},
	( state ) => [
		state.editor.present.blockOrder,
		state.blockSelection.start,
		state.blockSelection.end,
	],
);

/**
 * Returns the current multi-selection set of blocks, or an empty array if
 * there is no multi-selection.
 *
 * @param {Object} state Global application state.
 *
 * @return {Array} Multi-selected block objects.
 */
export const getMultiSelectedBlocks = createSelector(
	( state ) => {
		const multiSelectedBlockUids = getMultiSelectedBlockUids( state );
		if ( ! multiSelectedBlockUids.length ) {
			return EMPTY_ARRAY;
		}

		return multiSelectedBlockUids.map( ( uid ) => getBlock( state, uid ) );
	},
	( state ) => [
		state.editor.present.blockOrder,
		state.blockSelection.start,
		state.blockSelection.end,
		state.editor.present.blocksByUID,
		state.editor.present.edits.meta,
		state.currentPost.meta,
	]
);

/**
 * Returns the unique ID of the first block in the multi-selection set, or null
 * if there is no multi-selection.
 *
 * @param {Object} state Global application state.
 *
 * @return {?string} First unique block ID in the multi-selection set.
 */
export function getFirstMultiSelectedBlockUid( state ) {
	return first( getMultiSelectedBlockUids( state ) ) || null;
}

/**
 * Returns the unique ID of the last block in the multi-selection set, or null
 * if there is no multi-selection.
 *
 * @param {Object} state Global application state.
 *
 * @return {?string} Last unique block ID in the multi-selection set.
 */
export function getLastMultiSelectedBlockUid( state ) {
	return last( getMultiSelectedBlockUids( state ) ) || null;
}

/**
 * Returns true if a multi-selection exists, and the block corresponding to the
 * specified unique ID is the first block of the multi-selection set, or false
 * otherwise.
 *
 * @param {Object} state Global application state.
 * @param {string} uid   Block unique ID.
 *
 * @return {boolean} Whether block is first in mult-selection.
 */
export function isFirstMultiSelectedBlock( state, uid ) {
	return getFirstMultiSelectedBlockUid( state ) === uid;
}

/**
 * Returns true if the unique ID occurs within the block multi-selection, or
 * false otherwise.
 *
 * @param {Object} state Global application state.
 * @param {string} uid   Block unique ID.
 *
 * @return {boolean} Whether block is in multi-selection set.
 */
export function isBlockMultiSelected( state, uid ) {
	return getMultiSelectedBlockUids( state ).indexOf( uid ) !== -1;
}

/**
 * Returns the unique ID of the block which begins the multi-selection set, or
 * null if there is no multi-selection.
 *
 * N.b.: This is not necessarily the first uid in the selection. See
 * getFirstMultiSelectedBlockUid().
 *
 * @param {Object} state Global application state.
 *
 * @return {?string} Unique ID of block beginning multi-selection.
 */
export function getMultiSelectedBlocksStartUid( state ) {
	const { start, end } = state.blockSelection;
	if ( start === end ) {
		return null;
	}
	return start || null;
}

/**
 * Returns the unique ID of the block which ends the multi-selection set, or
 * null if there is no multi-selection.
 *
 * N.b.: This is not necessarily the last uid in the selection. See
 * getLastMultiSelectedBlockUid().
 *
 * @param {Object} state Global application state.
 *
 * @return {?string} Unique ID of block ending multi-selection.
 */
export function getMultiSelectedBlocksEndUid( state ) {
	const { start, end } = state.blockSelection;
	if ( start === end ) {
		return null;
	}
	return end || null;
}

/**
 * Returns an array containing all block unique IDs of the post being edited,
 * in the order they appear in the post. Optionally accepts a root UID of the
 * block list for which the order should be returned, defaulting to the top-
 * level block order.
 *
 * @param {Object}  state   Global application state.
 * @param {?string} rootUID Optional root UID of block list.
 *
 * @return {Array} Ordered unique IDs of post blocks.
 */
export function getBlockOrder( state, rootUID ) {
	return state.editor.present.blockOrder[ rootUID || '' ] || EMPTY_ARRAY;
}

/**
 * Returns the index at which the block corresponding to the specified unique ID
 * occurs within the post block order, or `-1` if the block does not exist.
 *
 * @param {Object}  state   Global application state.
 * @param {string}  uid     Block unique ID.
 * @param {?string} rootUID Optional root UID of block list.
 *
 * @return {number} Index at which block exists in order.
 */
export function getBlockIndex( state, uid, rootUID ) {
	return getBlockOrder( state, rootUID ).indexOf( uid );
}

/**
 * Returns true if the block corresponding to the specified unique ID is
 * currently selected and no multi-selection exists, or false otherwise.
 *
 * @param {Object} state Global application state.
 * @param {string} uid   Block unique ID.
 *
 * @return {boolean} Whether block is selected and multi-selection exists.
 */
export function isBlockSelected( state, uid ) {
	const { start, end } = state.blockSelection;

	if ( start !== end ) {
		return false;
	}

	return start === uid;
}

/**
 * Returns true if the block corresponding to the specified unique ID is
 * currently selected but isn't the last of the selected blocks. Here "last"
 * refers to the block sequence in the document, _not_ the sequence of
 * multi-selection, which is why `state.blockSelection.end` isn't used.
 *
 * @param {Object} state Global application state.
 * @param {string} uid   Block unique ID.
 *
 * @return {boolean} Whether block is selected and not the last in
 *                    the selection.
 */
export function isBlockWithinSelection( state, uid ) {
	if ( ! uid ) {
		return false;
	}

	const uids = getMultiSelectedBlockUids( state );
	const index = uids.indexOf( uid );
	return index > -1 && index < uids.length - 1;
}

/**
 * Returns true if a multi-selection has been made, or false otherwise.
 *
 * @param {Object} state Editor state.
 *
 * @return {boolean} Whether multi-selection has been made.
 */
export function hasMultiSelection( state ) {
	const { start, end } = state.blockSelection;
	return start !== end;
}

/**
 * Whether in the process of multi-selecting or not. This flag is only true
 * while the multi-selection is being selected (by mouse move), and is false
 * once the multi-selection has been settled.
 *
 * @see hasMultiSelection
 *
 * @param {Object} state Global application state.
 *
 * @return {boolean} True if multi-selecting, false if not.
 */
export function isMultiSelecting( state ) {
	return state.blockSelection.isMultiSelecting;
}

/**
 * Whether is selection disable or not.
 *
 * @param {Object} state Global application state.
 *
 * @return {boolean} True if multi is disable, false if not.
 */
export function isSelectionEnabled( state ) {
	return state.blockSelection.isEnabled;
}

/**
 * Returns thee block's editing mode.
 *
 * @param {Object} state Global application state.
 * @param {string} uid   Block unique ID.
 *
 * @return {Object} Block editing mode.
 */
export function getBlockMode( state, uid ) {
	return state.blocksMode[ uid ] || 'visual';
}

/**
 * Returns true if the user is typing, or false otherwise.
 *
 * @param {Object} state Global application state.
 *
 * @return {boolean} Whether user is typing.
 */
export function isTyping( state ) {
	return state.isTyping;
}

/**
 * Returns the insertion point, the index at which the new inserted block would
 * be placed. Defaults to the last index.
 *
 * @param {Object} state Global application state.
 *
 * @return {Object} Insertion point object with `rootUID`, `layout`, `index`
 */
export function getBlockInsertionPoint( state ) {
	let rootUID, layout, index;

	const { end } = state.blockSelection;
	if ( end ) {
		rootUID = getBlockRootUID( state, end ) || undefined;

		layout = get( getBlock( state, end ), [ 'attributes', 'layout' ] );
		index = getBlockIndex( state, end, rootUID ) + 1;
	} else {
		index = getBlockOrder( state ).length;
	}

	return { rootUID, layout, index };
}

/**
 * Returns true if we should show the block insertion point.
 *
 * @param {Object} state Global application state.
 *
 * @return {?boolean} Whether the insertion point is visible or not.
 */
export function isBlockInsertionPointVisible( state ) {
	return state.isInsertionPointVisible;
}

/**
 * Returns true if we should show the inline insertion point.
 *
 * @param {Object} state Global application state.
 *
 * @return {?boolean} Whether the insertion point is visible or not.
 */
export function isInlineInsertionPointVisible( state ) {
	return state.isInlineInsertionPointVisible;
}

/**
 * Returns the Inline Block object for insertion.
 *
 * @param {Object} state Global application state.
 *
 * @return {Object} Inline Block object, or null when not ready for insert.
 */
export function getInlineBlockForInsert( state ) {
	const name = state.inlineBlockNameForInsert;
	const inlineBlock = name ? getInlineBlockType( name ) : null;

	return inlineBlock;
}

/**
 * Returns whether a RichText component is selected and available for inline
 * insertion.
 *
 * @param {boolean} state
 * @return {boolean} Whether inline insert is available.
 */
export function isInlineInsertAvailable( state ) {
	return state.isInlineInsertAvailable;
}

/**
 * Returns whether the blocks matches the template or not.
 *
 * @param {boolean} state
 * @return {?boolean} Whether the template is valid or not.
 */
export function isValidTemplate( state ) {
	return state.template.isValid;
}

/**
 * Returns the defined block template
 *
 * @param {boolean} state
 * @return {?Arary}        Block Template
 */
export function getTemplate( state ) {
	return state.settings.template;
}

/**
 * Returns the defined block template lock
 *
 * @param {boolean} state
 * @return {?string}        Block Template Lock
 */
export function getTemplateLock( state ) {
	return state.settings.templateLock;
}

/**
 * Returns true if the post is currently being saved, or false otherwise.
 *
 * @param {Object} state Global application state.
 *
 * @return {boolean} Whether post is being saved.
 */
export function isSavingPost( state ) {
	return state.saving.requesting;
}

/**
 * Returns true if a previous post save was attempted successfully, or false
 * otherwise.
 *
 * @param {Object} state Global application state.
 *
 * @return {boolean} Whether the post was saved successfully.
 */
export function didPostSaveRequestSucceed( state ) {
	return state.saving.successful;
}

/**
 * Returns true if a previous post save was attempted but failed, or false
 * otherwise.
 *
 * @param {Object} state Global application state.
 *
 * @return {boolean} Whether the post save failed.
 */
export function didPostSaveRequestFail( state ) {
	return !! state.saving.error;
}

/**
 * Returns a suggested post format for the current post, inferred only if there
 * is a single block within the post and it is of a type known to match a
 * default post format. Returns null if the format cannot be determined.
 *
 * @param {Object} state Global application state.
 *
 * @return {?string} Suggested post format.
 */
export function getSuggestedPostFormat( state ) {
	const blocks = getBlockOrder( state );

	let name;
	// If there is only one block in the content of the post grab its name
	// so we can derive a suitable post format from it.
	if ( blocks.length === 1 ) {
		name = getBlock( state, blocks[ 0 ] ).name;
	}

	// If there are two blocks in the content and the last one is a text blocks
	// grab the name of the first one to also suggest a post format from it.
	if ( blocks.length === 2 ) {
		if ( getBlock( state, blocks[ 1 ] ).name === 'core/paragraph' ) {
			name = getBlock( state, blocks[ 0 ] ).name;
		}
	}

	// We only convert to default post formats in core.
	switch ( name ) {
		case 'core/image':
			return 'image';
		case 'core/quote':
		case 'core/pullquote':
			return 'quote';
		case 'core/gallery':
			return 'gallery';
		case 'core/video':
		case 'core-embed/youtube':
		case 'core-embed/vimeo':
			return 'video';
		case 'core/audio':
		case 'core-embed/spotify':
		case 'core-embed/soundcloud':
			return 'audio';
	}

	return null;
}

/**
 * Returns the content of the post being edited, preferring raw string edit
 * before falling back to serialization of block state.
 *
 * @param {Object} state Global application state.
 *
 * @return {string} Post content.
 */
export const getEditedPostContent = createSelector(
	( state ) => {
		const edits = getPostEdits( state );
		if ( 'content' in edits ) {
			return edits.content;
		}

		return serialize( getBlocks( state ) );
	},
	( state ) => [
		state.editor.present.edits.content,
		state.editor.present.blocksByUID,
		state.editor.present.blockOrder,
	],
);

/**
 * Returns the user notices array.
 *
 * @param {Object} state Global application state.
 *
 * @return {Array} List of notices.
 */
export function getNotices( state ) {
	return state.notices;
}

/**
 * An item that appears in the inserter. Inserting this item will create a new
 * block. Inserter items encapsulate both regular blocks and shared blocks.
 *
 * @typedef {Object} Editor.InserterItem
 * @property {string}   id                Unique identifier for the item.
 * @property {string}   name              The type of block to create.
 * @property {Object}   initialAttributes Attributes to pass to the newly created block.
 * @property {string}   title             Title of the item, as it appears in the inserter.
 * @property {string}   icon              Dashicon for the item, as it appears in the inserter.
 * @property {string}   category          Block category that the item is associated with.
 * @property {string[]} keywords          Keywords that can be searched to find this item.
 * @property {boolean}  isDisabled        Whether or not the user should be prevented from inserting this item.
 */

/**
 * Given a regular block type, constructs an item that appears in the inserter.
 *
 * @param {Object}           state             Global application state.
 * @param {string[]|boolean} allowedBlockTypes Allowed block types, or true/false to enable/disable all types.
 * @param {Object}           blockType         Block type, likely from getBlockType().
 *
 * @return {Editor.InserterItem} Item that appears in inserter.
 */
function buildInserterItemFromBlockType( state, allowedBlockTypes, blockType ) {
	if ( ! allowedBlockTypes || ! blockType ) {
		return null;
	}

	const blockTypeIsDisabled = Array.isArray( allowedBlockTypes ) && ! includes( allowedBlockTypes, blockType.name );
	if ( blockTypeIsDisabled ) {
		return null;
	}

	if ( ! hasBlockSupport( blockType, 'inserter', true ) ) {
		return null;
	}

	return {
		id: blockType.name,
		name: blockType.name,
		initialAttributes: {},
		title: blockType.title,
		icon: blockType.icon,
		category: blockType.category,
		keywords: blockType.keywords,
		isDisabled: !! blockType.useOnce && getBlocks( state ).some( ( block ) => block.name === blockType.name ),
	};
}

/**
 * Given a shared block, constructs an item that appears in the inserter.
 *
 * @param {Object}           state             Global application state.
 * @param {string[]|boolean} allowedBlockTypes Allowed block types, or true/false to enable/disable all types.
 * @param {Object}           sharedBlock       Shared block, likely from getSharedBlock().
 *
 * @return {Editor.InserterItem} Item that appears in inserter.
 */
function buildInserterItemFromSharedBlock( state, allowedBlockTypes, sharedBlock ) {
	if ( ! allowedBlockTypes || ! sharedBlock ) {
		return null;
	}

	const blockTypeIsDisabled = Array.isArray( allowedBlockTypes ) && ! includes( allowedBlockTypes, 'core/block' );
	if ( blockTypeIsDisabled ) {
		return null;
	}

	const referencedBlock = getBlock( state, sharedBlock.uid );
	if ( ! referencedBlock ) {
		return null;
	}

	const referencedBlockType = getBlockType( referencedBlock.name );
	if ( ! referencedBlockType ) {
		return null;
	}

	return {
		id: `core/block/${ sharedBlock.id }`,
		name: 'core/block',
		initialAttributes: { ref: sharedBlock.id },
		title: sharedBlock.title,
		icon: referencedBlockType.icon,
		category: 'shared',
		keywords: [],
		isDisabled: false,
	};
}

/**
 * Determines the items that appear in the the inserter. Includes both static
 * items (e.g. a regular block type) and dynamic items (e.g. a shared block).
 *
 * @param {Object}           state             Global application state.
 * @param {string[]|boolean} allowedBlockTypes Allowed block types, or true/false to enable/disable all types.
 *
 * @return {Editor.InserterItem[]} Items that appear in inserter.
 */
export function getInserterItems( state, allowedBlockTypes ) {
	if ( ! allowedBlockTypes ) {
		return [];
	}

	const staticItems = getBlockTypes().map( ( blockType ) =>
		buildInserterItemFromBlockType( state, allowedBlockTypes, blockType )
	);

	const dynamicItems = getSharedBlocks( state ).map( ( sharedBlock ) =>
		buildInserterItemFromSharedBlock( state, allowedBlockTypes, sharedBlock )
	);

	const items = [ ...staticItems, ...dynamicItems ];
	return compact( items );
}

function fillWithCommonBlocks( inserts ) {
	// Filter out any inserts that are associated with a block type that isn't registered
	const items = inserts.filter( ( insert ) => getBlockType( insert.name ) );

	// Common blocks that we'll use to pad out our list
	const commonInserts = getBlockTypes()
		.filter( ( blockType ) => blockType.category === 'common' )
		.map( ( blockType ) => ( { name: blockType.name } ) );

	const areInsertsEqual = ( a, b ) => a.name === b.name && a.ref === b.ref;
	return unionWith( items, commonInserts, areInsertsEqual );
}

function getItemsFromInserts( state, inserts, allowedBlockTypes, maximum = MAX_RECENT_BLOCKS ) {
	if ( ! allowedBlockTypes ) {
		return [];
	}

	const items = fillWithCommonBlocks( inserts ).map( ( insert ) => {
		if ( insert.ref ) {
			const sharedBlock = getSharedBlock( state, insert.ref );
			return buildInserterItemFromSharedBlock( state, allowedBlockTypes, sharedBlock );
		}

		const blockType = getBlockType( insert.name );
		return buildInserterItemFromBlockType( state, allowedBlockTypes, blockType );
	} );

	return compact( items ).slice( 0, maximum );
}

/**
 * Returns a list of items which the user is likely to want to insert. These
 * are ordered by 'frecency', which is a heuristic that combines block usage
 * frequency and recency.
 *
 * https://en.wikipedia.org/wiki/Frecency
 *
 * @param {Object}           state             Global application state.
 * @param {string[]|boolean} allowedBlockTypes Allowed block types, or true/false to enable/disable all types.
 * @param {number}           maximum           Number of items to return.
 *
 * @return {Editor.InserterItem[]} Items that appear in the 'Recent' tab.
 */
export function getFrecentInserterItems( state, allowedBlockTypes, maximum = MAX_RECENT_BLOCKS ) {
	const calculateFrecency = ( time, count ) => {
		if ( ! time ) {
			return count;
		}

		const duration = Date.now() - time;
		switch ( true ) {
			case duration < 3600:
				return count * 4;
			case duration < ( 24 * 3600 ):
				return count * 2;
			case duration < ( 7 * 24 * 3600 ):
				return count / 2;
			default:
				return count / 4;
		}
	};

	const sortedInserts = values( state.preferences.insertUsage )
		.sort( ( a, b ) => calculateFrecency( b.time, b.count ) - calculateFrecency( a.time, a.count ) )
		.map( ( { insert } ) => insert );
	return getItemsFromInserts( state, sortedInserts, allowedBlockTypes, maximum );
}

/**
 * Returns the shared block with the given ID.
 *
 * @param {Object}        state Global application state.
 * @param {number|string} ref   The shared block's ID.
 *
 * @return {Object} The shared block, or null if none exists.
 */
export const getSharedBlock = createSelector(
	( state, ref ) => {
		const block = state.sharedBlocks.data[ ref ];
		if ( ! block ) {
			return null;
		}

		const isTemporary = isNaN( parseInt( ref ) );

		return {
			...block,
			id: isTemporary ? ref : +ref,
			isTemporary,
		};
	},
	( state, ref ) => [
		state.sharedBlocks.data[ ref ],
	],
);

/**
 * Returns whether or not the shared block with the given ID is being saved.
 *
 * @param {Object} state Global application state.
 * @param {string} ref   The shared block's ID.
 *
 * @return {boolean} Whether or not the shared block is being saved.
 */
export function isSavingSharedBlock( state, ref ) {
	return state.sharedBlocks.isSaving[ ref ] || false;
}

/**
 * Returns true if the shared block with the given ID is being fetched, or
 * false otherwise.
 *
 * @param {Object} state Global application state.
 * @param {string} ref   The shared block's ID.
 *
 * @return {boolean} Whether the shared block is being fetched.
 */
export function isFetchingSharedBlock( state, ref ) {
	return !! state.sharedBlocks.isFetching[ ref ];
}

/**
 * Returns an array of all shared blocks.
 *
 * @param {Object} state Global application state.
 *
 * @return {Array} An array of all shared blocks.
 */
export function getSharedBlocks( state ) {
	return map( state.sharedBlocks.data, ( value, ref ) => getSharedBlock( state, ref ) );
}

/**
 * Returns state object prior to a specified optimist transaction ID, or `null`
 * if the transaction corresponding to the given ID cannot be found.
 *
 * @param {Object} state         Current global application state.
 * @param {Object} transactionId Optimist transaction ID.
 *
 * @return {Object} Global application state prior to transaction.
 */
export function getStateBeforeOptimisticTransaction( state, transactionId ) {
	const transaction = find( state.optimist, ( entry ) => (
		entry.beforeState &&
		get( entry.action, [ 'optimist', 'id' ] ) === transactionId
	) );

	return transaction ? transaction.beforeState : null;
}

/**
 * Returns true if the post is being published, or false otherwise.
 *
 * @param {Object} state Global application state.
 *
 * @return {boolean} Whether post is being published.
 */
export function isPublishingPost( state ) {
	if ( ! isSavingPost( state ) ) {
		return false;
	}

	// Saving is optimistic, so assume that current post would be marked as
	// published if publishing
	if ( ! isCurrentPostPublished( state ) ) {
		return false;
	}

	// Use post update transaction ID to retrieve the state prior to the
	// optimistic transaction
	const stateBeforeRequest = getStateBeforeOptimisticTransaction(
		state,
		POST_UPDATE_TRANSACTION_ID
	);

	// Consider as publishing when current post prior to request was not
	// considered published
	return !! stateBeforeRequest && ! isCurrentPostPublished( stateBeforeRequest );
}

/**
 * Returns the provisional block UID, or null if there is no provisional block.
 *
 * @param {Object} state Editor state.
 *
 * @return {?string} Provisional block UID, if set.
 */
export function getProvisionalBlockUID( state ) {
	return state.provisionalBlockUID;
}

/**
 * Returns whether the permalink is editable or not.
 *
 * @param {Object} state Editor state.
 *
 * @return {boolean} Whether or not the permalink is editable.
 */
export function isPermalinkEditable( state ) {
	const permalinkTemplate = getEditedPostAttribute( state, 'permalink_template' );

	return PERMALINK_POSTNAME_REGEX.test( permalinkTemplate );
}

/**
 * Returns the permalink for the post.
 *
 * @param {Object} state Editor state.
 *
 * @return {string} The permalink.
 */
export function getPermalink( state ) {
	const { prefix, postName, suffix } = getPermalinkParts( state );

	if ( isPermalinkEditable( state ) ) {
		return prefix + postName + suffix;
	}

	return prefix;
}

/**
 * Returns the permalink for a post, split into it's three parts: the prefix, the postName, and the suffix.
 *
 * @param {Object} state Editor state.
 *
 * @return {Object} The prefix, postName, and suffix for the permalink.
 */
export function getPermalinkParts( state ) {
	const permalinkTemplate = getEditedPostAttribute( state, 'permalink_template' );
	const postName = getEditedPostAttribute( state, 'slug' ) || getEditedPostAttribute( state, 'generated_slug' );

	const [ prefix, suffix ] = permalinkTemplate.split( PERMALINK_POSTNAME_REGEX );

	return {
		prefix,
		postName,
		suffix,
	};
}

/**
 * Returns true if an optimistic transaction is pending commit, for which the
 * before state satisfies the given predicate function.
 *
 * @param {Object}   state     Editor state.
 * @param {Function} predicate Function given state, returning true if match.
 *
 * @return {boolean} Whether predicate matches for some history.
 */
export function inSomeHistory( state, predicate ) {
	const { optimist } = state;

	// In recursion, optimist state won't exist. Assume exhausted options.
	if ( ! optimist ) {
		return false;
	}

	return optimist.some( ( { beforeState } ) => (
		beforeState && predicate( beforeState )
	) );
}

/**
 * Returns the Block List settings of a block if any.
 *
 * @param {Object}  state Editor state.
 * @param {?string} uid   Block UID.
 *
 * @return {?Object} Block settings of the block if set.
 */
export function getBlockListSettings( state, uid ) {
	return state.blockListSettings[ uid ];
}

/**
 * Determines the blocks that can be nested inside a given block. Or globally if a block is not specified.
 *
 * @param {Object}           state                     Global application state.
 * @param {?string}          uid                       Block UID.
 * @param {string[]|boolean} globallyEnabledBlockTypes Globally enabled block types, or true/false to enable/disable all types.
 *
 * @return {string[]|boolean} Blocks that can be nested inside the block with the specified uid, or true/false to enable/disable all types.
 */
export function getSupportedBlocks( state, uid, globallyEnabledBlockTypes ) {
	if ( ! globallyEnabledBlockTypes ) {
		return false;
	}

	const supportedNestedBlocks = get( getBlockListSettings( state, uid ), [ 'supportedBlocks' ] );
	if ( supportedNestedBlocks === true || supportedNestedBlocks === undefined ) {
		return globallyEnabledBlockTypes;
	}

	if ( ! supportedNestedBlocks ) {
		return false;
	}

	if ( globallyEnabledBlockTypes === true ) {
		return supportedNestedBlocks;
	}
	return intersection( globallyEnabledBlockTypes, supportedNestedBlocks );
}

/*
 * Returns the editor settings.
 *
 * @param {Object} state Editor state.
 *
 * @return {Object} The editor settings object
 */
export function getEditorSettings( state ) {
	return state.settings;
}<|MERGE_RESOLUTION|>--- conflicted
+++ resolved
@@ -22,12 +22,8 @@
 /**
  * WordPress dependencies
  */
-<<<<<<< HEAD
 import { serialize, getBlockType, getBlockTypes, hasBlockSupport } from '@wordpress/blocks';
-=======
-import { serialize, getBlockType, getBlockTypes } from '@wordpress/blocks';
 import { getInlineBlockType } from '../../inline-blocks';
->>>>>>> b8a225ac
 import { __ } from '@wordpress/i18n';
 import { moment } from '@wordpress/date';
 
