/**
 * External dependencies
 */
import { noop, get } from 'lodash';

/**
 * WordPress dependencies
 */
import { Button } from '@wordpress/components';
import { compose } from '@wordpress/element';
import { withSelect, withDispatch } from '@wordpress/data';

/**
 * Internal dependencies
 */
import PublishButtonLabel from './label';

export function PostPublishButton( {
	isSaving,
	onStatusChange,
	onSave,
	isBeingScheduled,
	visibility,
	isPublishable,
	isSaveable,
	isAutosaving,
	hasPublishAction,
	onSubmit = noop,
	forceIsSaving,
} ) {
	const isButtonEnabled = ! isSaving && isPublishable && isSaveable;

	let publishStatus;
	if ( ! hasPublishAction ) {
		publishStatus = 'pending';
	} else if ( isBeingScheduled ) {
		publishStatus = 'future';
	} else if ( visibility === 'private' ) {
		publishStatus = 'private';
	} else {
		publishStatus = 'publish';
	}

<<<<<<< HEAD
	const className = classnames( 'editor-post-publish-button', {
		'is-saving': isSaving && ! isAutosaving,
	} );

=======
>>>>>>> 3e5e7445
	const onClick = () => {
		onSubmit();
		onStatusChange( publishStatus );
		onSave();
	};

	return (
		<Button
			className="editor-post-publish-button"
			isPrimary
			isLarge
			onClick={ onClick }
			disabled={ ! isButtonEnabled }
			isBusy={ isSaving }
		>
			<PublishButtonLabel forceIsSaving={ forceIsSaving } />
		</Button>
	);
}

export default compose( [
	withSelect( ( select, { forceIsSaving, forceIsDirty } ) => {
		const {
			isSavingPost,
			isEditedPostBeingScheduled,
			getEditedPostVisibility,
			isEditedPostSaveable,
			isEditedPostPublishable,
			getCurrentPost,
			getCurrentPostType,
			isAutosavingPost,
		} = select( 'core/editor' );
		return {
			isSaving: forceIsSaving || isSavingPost(),
			isBeingScheduled: isEditedPostBeingScheduled(),
			visibility: getEditedPostVisibility(),
			isSaveable: isEditedPostSaveable(),
			isPublishable: forceIsDirty || isEditedPostPublishable(),
			hasPublishAction: get( getCurrentPost(), [ '_links', 'wp:action-publish' ], false ),
			postType: getCurrentPostType(),
			isAutosaving: isAutosavingPost(),
		};
	} ),
	withDispatch( ( dispatch ) => {
		const { editPost, savePost } = dispatch( 'core/editor' );
		return {
			onStatusChange: ( status ) => editPost( { status } ),
			onSave: savePost,
		};
	} ),
] )( PostPublishButton );<|MERGE_RESOLUTION|>--- conflicted
+++ resolved
@@ -41,13 +41,10 @@
 		publishStatus = 'publish';
 	}
 
-<<<<<<< HEAD
 	const className = classnames( 'editor-post-publish-button', {
 		'is-saving': isSaving && ! isAutosaving,
 	} );
 
-=======
->>>>>>> 3e5e7445
 	const onClick = () => {
 		onSubmit();
 		onStatusChange( publishStatus );
